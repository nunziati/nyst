--- conflicted
+++ resolved
@@ -1,410 +1,404 @@
-import cv2
-import numpy as np
-import os
-import csv
-import sys
-import traceback
-from vidgear.gears import VideoGear
-
-# Add the 'code' directory to the PYTHONPATH
-sys.path.append(os.path.abspath(os.path.join(os.path.dirname(__file__), '..')))
-
-from nyst.roi import FirstRegionSelector, FirstEyeRoiDetector, FirstEyeRoiSegmenter, SegmenterThreshold
-from nyst.utils import FirstLatch
-from nyst.pupil import CenterPupilIrisRegionDetector
-from nyst.analysis import FirstSpeedExtractor
-from nyst.visualization import FirstFrameAnnotator
-from nyst.preprocessing import PreprocessingSignalsVideos
-from nyst.dataset.preprocess_function import cubic_interpolate_signal
-
-class FirstPipeline:
-    def __init__(self, roi_detector_weights, eye_segmenter_weights, logfile_path, target_fps=30, interpolate=True):
-        self.logfile_path = logfile_path
-        self.roi_detector_weights = roi_detector_weights
-        self.eye_segmenter_weights = eye_segmenter_weights
-        self.eye_roi_detector = FirstEyeRoiDetector(self.roi_detector_weights)
-        self.left_eye_roi_latch = FirstLatch()
-        self.right_eye_roi_latch = FirstLatch()
-        self.left_eye_center_latch = FirstLatch()
-        self.right_eye_center_latch = FirstLatch()
-        self.region_selector = FirstRegionSelector()
-        #self.eye_roi_segmenter = FirstEyeRoiSegmenter('/repo/porri/model.h5')
-        self.eye_segmenter_threshold = SegmenterThreshold(self.eye_segmenter_weights)
-        self.pupil_detector = CenterPupilIrisRegionDetector(threshold=50)
-        self.preprocess = PreprocessingSignalsVideos()
-        self.frame_annotator = FirstFrameAnnotator()
-        self.speed_extractor = FirstSpeedExtractor(time_resolutions=[5])
-        self.target_fps = target_fps
-        self.interpolate = interpolate
-        
-    def apply(self, frame, count_from_lastRoiupd:int, count:int, threshold:int=30, update_roi:bool=True) -> tuple:
-        '''
-        Applies the eye detection and pupil position extraction on a given video frame.
-
-        Arguments:
-        - frame: The current video frame to process.
-        - count_from_lastRoiupd (int): The counter indicating the number of frames since the last ROI update.
-        - idx_frame (int): The index of the current frame in the video sequence.
-        - threshold (int): The maximum number of frames to wait before forcing an ROI update (default is 100).
-        - update_roi (bool): A boolean flag indicating whether to update the eye ROI (default is True).
-
-        Returns:
-        - left_pupil_absolute_position: The absolute (x, y) position of the left pupil in the frame.
-        - right_pupil_absolute_position: The absolute (x, y) position of the right pupil in the frame.
-        - count_from_lastRoiupd: The updated counter indicating the number of frames since the last ROI update.
-        '''
-
-        # Update the eye ROI if specified and if the count is less than a threshold
-        if update_roi and count_from_lastRoiupd < threshold:
-            try:
-                # Retrieve last value
-                if self.left_eye_roi_latch.get() is not None:
-                    old_left_eye_roi = self.left_eye_roi_latch.get()
-                    old_right_eye_roi = self.right_eye_roi_latch.get()
-                else:
-                    self.left_eye_roi_latch.set(np.zeros(4))
-                    self.right_eye_roi_latch.set(np.zeros(4))
-                    old_left_eye_roi = self.left_eye_roi_latch.get()
-                    old_right_eye_roi = self.right_eye_roi_latch.get()
-
-                # Compute the ROI for the left and right eyes
-                left_eye_roi, right_eye_roi, old_left_eye_roi, old_right_eye_roi, count_from_lastRoiupd = self.eye_roi_detector.apply(frame, count_from_lastRoiupd, old_left_eye_roi, old_right_eye_roi)               
-
-                # Save the ROIs to latch variables to have two distinct pipeline blocks
-                self.left_eye_roi_latch.set(old_left_eye_roi)
-                self.right_eye_roi_latch.set(old_right_eye_roi)
-
-            except Exception as e:
-                # Increment count and print exception details if an error occurs
-                count_from_lastRoiupd+=1
-                print("Exception: ", count_from_lastRoiupd, end="\t\t")
-                print(e)
-            
-        else:
-            raise RuntimeError(f'Unable to find a face in the last {threshold} frames')
-        
-        # Checking validity of ROIs
-        if not all(isinstance(roi, np.ndarray) for roi in [left_eye_roi, right_eye_roi]):
-            raise ValueError("ROIs must be NumPy arrays.")
-
-        if not all(np.issubdtype(roi.dtype, np.number) for roi in [left_eye_roi, right_eye_roi]):
-            print(f"ROI values - Left: {left_eye_roi}, Right: {right_eye_roi}")
-            raise ValueError("The values of ROIs must be numerical.")
-       
-        # Apply ROI to the selected frame and store the results
-        left_eye_frame_roi = self.region_selector.apply(frame, left_eye_roi)
-        right_eye_frame_roi = self.region_selector.apply(frame, right_eye_roi)      
-
-        # Show the frames with the detected eye ROIs
-        #cv2.imshow('Right eye box',left_eye_frame_roi)
-
-
-        # Apply segmentation to the eye frames ROI
-        left_relative_threshold_frame, left_color_mask = self.eye_segmenter_threshold.apply(left_eye_frame_roi)
-        right_relative_threshold_frame, right_color_mask = self.eye_segmenter_threshold.apply(right_eye_frame_roi)
-        # Annotate threshold segmented frame
-        # self.frame_annotator.apply_segmentation(left_eye_frame_roi, left_relative_threshold_frame, "Left")
-        # self.frame_annotator.apply_segmentation(right_eye_frame_roi, right_relative_threshold_frame, "Right")
-
-
-        # Detect the relative position of the center of Pupil+Iris in each eye frame
-        left_pupil_relative_position = self.pupil_detector.apply(left_eye_frame_roi, left_relative_threshold_frame, count, self.eye_segmenter_threshold.label,"l")
-        right_pupil_relative_position = self.pupil_detector.apply(right_eye_frame_roi, right_relative_threshold_frame, count, self.eye_segmenter_threshold.label,"r")
-        
-        # Convert the relative pupil positions to absolute positions based on the ROI 
-        if left_pupil_relative_position[0] is not None and left_pupil_relative_position[1] is not None:
-            left_pupil_absolute_position = self.pupil_detector.relative_to_absolute(left_pupil_relative_position, left_eye_roi) # (X,Y) Absolute position of the left eye
-            # Save the absolute centers to the latch variables
-            self.left_eye_center_latch.set(left_pupil_absolute_position)
-        else:
-            left_pupil_absolute_position =  self.left_eye_center_latch.get()
-            print("Get the left center correct position.")
-        
-        if right_pupil_relative_position[0] is not None and right_pupil_relative_position[1] is not None:
-            right_pupil_absolute_position = self.pupil_detector.relative_to_absolute(right_pupil_relative_position, right_eye_roi) # (X,Y) Absolute position of the right eye
-            # Save the absolute centers to the latch variables
-            self.right_eye_center_latch.set(right_pupil_absolute_position)
-        else:
-            right_pupil_absolute_position =  self.right_eye_center_latch.get()
-            print("Get the right center correct position.")
-
-        '''# CONTROL #
-        print('================================ CONTROL STEP 3 =================================')
-
-        print(f"Left pupil position: {left_pupil_absolute_position}")
-        print(f"Right pupil position: {right_pupil_absolute_position}")'''
-
-        
-        return left_pupil_absolute_position, right_pupil_absolute_position, count_from_lastRoiupd
-
-    def run(self, video_path:str, output_path:str, idx:int, write_video = True, plot_video = False, target_frames = None) -> dict:
-        '''
-        Processes a video to extract the absolute positions of the left and right eye pupils,
-        annotates each frame, and calculates the speed of pupil movements.
-
-        Arguments:
-        - video_path (str): The path to the video file to be processed.
-
-        Returns:
-        - output_dict (dict): A dictionary containing the extracted positions and speed information for the left and right eye pupils.
-        '''
-        # Initialize lists to store absolute positions of left and right eye pupils
-        left_eye_absolute_positions = []
-        right_eye_absolute_positions = []
-
-        if write_video:
-            # Creare la cartella solo se non esiste già
-            os.makedirs(f"{output_path}/Annotated_videos", exist_ok=True)
-
-        cap_temp = cv2.VideoCapture(video_path)
-
-        total_frames = int(cap_temp.get(cv2.CAP_PROP_FRAME_COUNT))
-        cap_temp.release()
-
-        # Open the video file   
-        options = {'SMOOTHING_RADIUS': 10}
-        
-        # Apri il video con VideoGear
-        stream = VideoGear(source=video_path, stabilize=True, **options).start()
-
-        # Ottieni l'oggetto cv2.VideoCapture sottostante
-        cap = stream.stream
-
-        # Get the frames per second (FPS) and resolution of the video
-<<<<<<< HEAD
-        fps = cap.get(cv2.CAP_PROP_FPS)
-
-        resolution = (int(cap.get(cv2.CAP_PROP_FRAME_WIDTH)), int(cap.get(cv2.CAP_PROP_FRAME_HEIGHT)))
-=======
-        fps = cap.framerate
-        resolution = (cap.frame.shape[1], cap.frame.shape[0])
->>>>>>> b9250de7
-
-        if write_video:
-            # Create a video writer object to save the annotated video
-            annotated_video_writer = cv2.VideoWriter(f"{output_path}/Annotated_videos/annotated_video_{idx}.mp4", cv2.VideoWriter_fourcc(*"mp4v"), fps, resolution)
-        count_from_lastRoiupd = 0
-
-        # Read the first frame of the video
-        frame = stream.read()
-
-        if frame is not None:
-            frame = np.array(frame, dtype=np.uint8)
-        
-        # Frame counter
-        count = 0
-
-        # Print the frame counter
-        print("\n\nFrame: 0  ---------------------------------------------------------------")
-
-        # Apply the processing method for absolute position pupil estimation to the frame
-        left_pupil_absolute_position, right_pupil_absolute_position, count_from_lastRoiupd = self.apply(frame, count_from_lastRoiupd,count)
-
-        # Append the positions to the respective lists (list of tuple of absolute x,y coordinates)
-        left_eye_absolute_positions.append(left_pupil_absolute_position)
-        right_eye_absolute_positions.append(right_pupil_absolute_position)
-        
-        # Annotate the frame with the pupil positions
-        annotated_frame = self.frame_annotator.apply(frame, left_pupil_absolute_position, right_pupil_absolute_position)
-        
-
-        if plot_video:
-            # Display the annotated frame
-            cv2.imshow("frame", annotated_frame)
-            cv2.waitKey(1)
-
-        if write_video:
-            # Write the annotated frame to the video writer
-            annotated_video_writer.write(annotated_frame)
-
-        # Loop to process each frame of the video
-        while True:
-        
-            # Read the next frame of the video
-            frame = stream.read()
-
-            if frame is None:
-                break
-
-            frame = np.array(frame, dtype=np.uint8)
-
-            # Increment the frame counter
-            count += 1
-            
-            # Print the frame counter
-            print(f"\n\nFrame: {count} ---------------------------------------------------------------")
-           
-            # Apply the processing method to the frame
-            try:
-                left_pupil_absolute_position, right_pupil_absolute_position, count_from_lastRoiupd = self.apply(frame, count_from_lastRoiupd, count)
-            except Exception as e:
-                print(f"Errore durante l'elaborazione del frame {count}: {e}")
-                traceback.print_exc()
-                continue
-        
-            # Append the positions to the respective lists
-            left_eye_absolute_positions.append(left_pupil_absolute_position)
-            right_eye_absolute_positions.append(right_pupil_absolute_position)
-            print(left_pupil_absolute_position, right_pupil_absolute_position) #Print the positions
-
-            # Annotate the frame with the pupil positions
-            annotated_frame = self.frame_annotator.apply(frame, left_pupil_absolute_position, right_pupil_absolute_position)
-
-            if plot_video:
-                # Display the annotated frame
-                cv2.imshow("frame", annotated_frame)
-
-                # Exit if 'q' is pressed
-                if cv2.waitKey(1) & 0xFF == ord('q'):
-                    break
-            
-            if write_video:
-                # Write the annotated frame to the video writer
-                annotated_video_writer.write(annotated_frame)
-
-        # Clean up and release resources
-        if plot_video:
-            cv2.destroyAllWindows()
-
-        stream.stop()
-        
-        if write_video:
-            annotated_video_writer.release()
-
-        # Convert the positions lists to numpy arrays
-        left_eye_absolute_positions_dirty = np.array(left_eye_absolute_positions)
-        right_eye_absolute_positions_dirty = np.array(right_eye_absolute_positions)
-
-        # Ensures nan values are properly handled
-        left_eye_absolute_positions = self.preprocess.interpolate_nans(left_eye_absolute_positions_dirty)
-        right_eye_absolute_positions = self.preprocess.interpolate_nans(right_eye_absolute_positions_dirty)
-
-        # Normalize the framerate to 30 fps using cubic interpolation
-        # Percorso del file di log
-        log_file_path = self.logfile_path # "/repo/porri/nyst_labelled_videos/logfile.txt"  # Sostituisci con il percorso desiderato
-
-        # Contatore per target_frames diverso da 150
-        if not os.path.exists(log_file_path):
-            counter = 0  # Inizializza il contatore se il file non esiste
-        else:
-            with open(log_file_path, "r") as file:
-                counter = int(file.read())  # Leggi il valore corrente del contatore
-
-        if self.interpolate:
-            # Calcola target_frames
-            target_frames = int((len(left_eye_absolute_positions) / fps) * self.target_fps)
-
-            # Verifica se target_frames è diverso da 150
-            if target_frames != 150:
-                target_frames = 150  # Imposta target_frames a 150
-                counter += 1  # Incrementa il contatore
-
-                # Scrivi il nuovo valore del contatore nel file di log
-                with open(log_file_path, "w") as file:
-                    file.write(str(counter))
-
-            left_eye_absolute_positions = cubic_interpolate_signal(left_eye_absolute_positions, target_frames)
-            right_eye_absolute_positions = cubic_interpolate_signal(right_eye_absolute_positions, target_frames)
-
-        # Extract speed information for the left and right eyes
-        left_eye_speed_dict = self.speed_extractor.apply(left_eye_absolute_positions, self.target_fps if self.interpolate else fps)
-        right_eye_speed_dict = self.speed_extractor.apply(right_eye_absolute_positions, self.target_fps if self.interpolate else fps)
-
-        # Combine the speed information into a dictionary
-        speed_dict = {
-            resolution: {"left": left_eye_speed_dict[resolution], "right": right_eye_speed_dict[resolution]}
-            for resolution in left_eye_speed_dict
-            }
-        
-        # Create the output dictionary with positions and speed information
-        output_dict = {
-            "position": {
-                "left": left_eye_absolute_positions,
-                "right": right_eye_absolute_positions
-            },
-            "speed": speed_dict
-        }
-        
-        print('\n\----->   Video Features Extracted')
-        
-        return output_dict
-    
-    # xtracts features from all videos
-    def videos_feature_extractor(self, input_folder:str, output_path:str) -> None:
-        '''
-        Extracts features from videos in a folder and saves them to a CSV file.
-
-        Arguments:
-        - input_folder (str): The path to the folder containing the videos to be processed.
-        - output_path (str): The path to the folder where to save the CSV file with the extracted features.
-
-        Returns:
-        - Saves the features in a CSV file.
-        '''
-        # Path for the video_features CSV file
-        output_features_path = os.path.join(output_path, 'video_features.csv')
-        # Verify if the file already exists
-        file_exists = os.path.isfile(output_features_path)
-        
-        # Prepare the CSV writer for the labels file
-        with open(output_features_path, 'a', newline='') as csvfile:
-            # Write the video_features CSV file
-            writer = csv.writer(csvfile)
-            # Write header only if file does not exist
-            if not file_exists:
-                writer.writerow([
-                    'video', 'resolution', 'left_position X', 'left_position Y', 
-                    'right_position X', 'right_position Y', 'left_speed X', 'left_speed Y', 
-                    'right_speed X', 'right_speed Y'
-                ])  
-
-            # Iterate through all video files in the input folder
-            for idx, video in enumerate(os.listdir(input_folder)):
-                if video.endswith('.mp4'):  # Add other video formats if needed
-                    video_path = os.path.join(input_folder, video)
-                    try:
-                        print(f'\n\nFeature extraction of the video: {video} ----- Video: {idx}')
-                        # Run the processing on the video
-                        output_dict = self.run(video_path, output_path, idx)
-
-                        # Create a unique path for the output video name
-                        output_video_relative_path = os.path.normpath(os.path.join("videos", video)) # Create the relative path for the output video
-
-                        # Extract positions and speed from the output_dict
-                        left_positions = output_dict['position']['left']
-                        right_positions = output_dict['position']['right']
-                        speed_dict = output_dict['speed']
-
-                        # Write the result to the labels CSV file, including resolution
-                        for resolution in speed_dict:
-                            # Convert numpy arrays to lists (if needed) and then to strings
-                            left_positions_x = str([pos[0] for pos in left_positions])
-                            left_positions_y = str([pos[1] for pos in left_positions])
-                            right_positions_x = str([pos[0] for pos in right_positions])
-                            right_positions_y = str([pos[1] for pos in right_positions])
-
-                            left_speed_x = str([speed_dict[resolution]["left"][i][0] for i in range(len(left_positions))])
-                            left_speed_y = str([speed_dict[resolution]["left"][i][1] for i in range(len(left_positions))])
-                            right_speed_x = str([speed_dict[resolution]["right"][i][0] for i in range(len(right_positions))])
-                            right_speed_y = str([speed_dict[resolution]["right"][i][1] for i in range(len(right_positions))])
-
-                            # Store lists as strings in CSV
-                            writer.writerow([
-                                output_video_relative_path, resolution,
-                                left_positions_x,
-                                left_positions_y,
-                                right_positions_x,
-                                right_positions_y,
-                                left_speed_x,
-                                left_speed_y,
-                                right_speed_x,
-                                right_speed_y
-                            ])
-                    except Exception as e:
-                        print(f"Failed to process {video}: {e}")
-                        # Print the detailed traceback
-                        traceback.print_exc()
-
-            # Completion message
-            print("\nVideo processing completed successfully.")
-
+import cv2
+import numpy as np
+import os
+import csv
+import sys
+import traceback
+from vidgear.gears import VideoGear
+
+# Add the 'code' directory to the PYTHONPATH
+sys.path.append(os.path.abspath(os.path.join(os.path.dirname(__file__), '..')))
+
+from nyst.roi import FirstRegionSelector, FirstEyeRoiDetector, FirstEyeRoiSegmenter, SegmenterThreshold
+from nyst.utils import FirstLatch
+from nyst.pupil import CenterPupilIrisRegionDetector
+from nyst.analysis import FirstSpeedExtractor
+from nyst.visualization import FirstFrameAnnotator
+from nyst.preprocessing import PreprocessingSignalsVideos
+from nyst.dataset.preprocess_function import cubic_interpolate_signal
+
+class FirstPipeline:
+    def __init__(self, roi_detector_weights, eye_segmenter_weights, logfile_path, target_fps=30, interpolate=True):
+        self.logfile_path = logfile_path
+        self.roi_detector_weights = roi_detector_weights
+        self.eye_segmenter_weights = eye_segmenter_weights
+        self.eye_roi_detector = FirstEyeRoiDetector(self.roi_detector_weights)
+        self.left_eye_roi_latch = FirstLatch()
+        self.right_eye_roi_latch = FirstLatch()
+        self.left_eye_center_latch = FirstLatch()
+        self.right_eye_center_latch = FirstLatch()
+        self.region_selector = FirstRegionSelector()
+        #self.eye_roi_segmenter = FirstEyeRoiSegmenter('/repo/porri/model.h5')
+        self.eye_segmenter_threshold = SegmenterThreshold(self.eye_segmenter_weights)
+        self.pupil_detector = CenterPupilIrisRegionDetector(threshold=50)
+        self.preprocess = PreprocessingSignalsVideos()
+        self.frame_annotator = FirstFrameAnnotator()
+        self.speed_extractor = FirstSpeedExtractor(time_resolutions=[5])
+        self.target_fps = target_fps
+        self.interpolate = interpolate
+        
+    def apply(self, frame, count_from_lastRoiupd:int, count:int, threshold:int=30, update_roi:bool=True) -> tuple:
+        '''
+        Applies the eye detection and pupil position extraction on a given video frame.
+
+        Arguments:
+        - frame: The current video frame to process.
+        - count_from_lastRoiupd (int): The counter indicating the number of frames since the last ROI update.
+        - idx_frame (int): The index of the current frame in the video sequence.
+        - threshold (int): The maximum number of frames to wait before forcing an ROI update (default is 100).
+        - update_roi (bool): A boolean flag indicating whether to update the eye ROI (default is True).
+
+        Returns:
+        - left_pupil_absolute_position: The absolute (x, y) position of the left pupil in the frame.
+        - right_pupil_absolute_position: The absolute (x, y) position of the right pupil in the frame.
+        - count_from_lastRoiupd: The updated counter indicating the number of frames since the last ROI update.
+        '''
+
+        # Update the eye ROI if specified and if the count is less than a threshold
+        if update_roi and count_from_lastRoiupd < threshold:
+            try:
+                # Retrieve last value
+                if self.left_eye_roi_latch.get() is not None:
+                    old_left_eye_roi = self.left_eye_roi_latch.get()
+                    old_right_eye_roi = self.right_eye_roi_latch.get()
+                else:
+                    self.left_eye_roi_latch.set(np.zeros(4))
+                    self.right_eye_roi_latch.set(np.zeros(4))
+                    old_left_eye_roi = self.left_eye_roi_latch.get()
+                    old_right_eye_roi = self.right_eye_roi_latch.get()
+
+                # Compute the ROI for the left and right eyes
+                left_eye_roi, right_eye_roi, old_left_eye_roi, old_right_eye_roi, count_from_lastRoiupd = self.eye_roi_detector.apply(frame, count_from_lastRoiupd, old_left_eye_roi, old_right_eye_roi)               
+
+                # Save the ROIs to latch variables to have two distinct pipeline blocks
+                self.left_eye_roi_latch.set(old_left_eye_roi)
+                self.right_eye_roi_latch.set(old_right_eye_roi)
+
+            except Exception as e:
+                # Increment count and print exception details if an error occurs
+                count_from_lastRoiupd+=1
+                print("Exception: ", count_from_lastRoiupd, end="\t\t")
+                print(e)
+            
+        else:
+            raise RuntimeError(f'Unable to find a face in the last {threshold} frames')
+        
+        # Checking validity of ROIs
+        if not all(isinstance(roi, np.ndarray) for roi in [left_eye_roi, right_eye_roi]):
+            raise ValueError("ROIs must be NumPy arrays.")
+
+        if not all(np.issubdtype(roi.dtype, np.number) for roi in [left_eye_roi, right_eye_roi]):
+            print(f"ROI values - Left: {left_eye_roi}, Right: {right_eye_roi}")
+            raise ValueError("The values of ROIs must be numerical.")
+       
+        # Apply ROI to the selected frame and store the results
+        left_eye_frame_roi = self.region_selector.apply(frame, left_eye_roi)
+        right_eye_frame_roi = self.region_selector.apply(frame, right_eye_roi)      
+
+        # Show the frames with the detected eye ROIs
+        #cv2.imshow('Right eye box',left_eye_frame_roi)
+
+
+        # Apply segmentation to the eye frames ROI
+        left_relative_threshold_frame, left_color_mask = self.eye_segmenter_threshold.apply(left_eye_frame_roi)
+        right_relative_threshold_frame, right_color_mask = self.eye_segmenter_threshold.apply(right_eye_frame_roi)
+        # Annotate threshold segmented frame
+        # self.frame_annotator.apply_segmentation(left_eye_frame_roi, left_relative_threshold_frame, "Left")
+        # self.frame_annotator.apply_segmentation(right_eye_frame_roi, right_relative_threshold_frame, "Right")
+
+
+        # Detect the relative position of the center of Pupil+Iris in each eye frame
+        left_pupil_relative_position = self.pupil_detector.apply(left_eye_frame_roi, left_relative_threshold_frame, count, self.eye_segmenter_threshold.label,"l")
+        right_pupil_relative_position = self.pupil_detector.apply(right_eye_frame_roi, right_relative_threshold_frame, count, self.eye_segmenter_threshold.label,"r")
+        
+        # Convert the relative pupil positions to absolute positions based on the ROI 
+        if left_pupil_relative_position[0] is not None and left_pupil_relative_position[1] is not None:
+            left_pupil_absolute_position = self.pupil_detector.relative_to_absolute(left_pupil_relative_position, left_eye_roi) # (X,Y) Absolute position of the left eye
+            # Save the absolute centers to the latch variables
+            self.left_eye_center_latch.set(left_pupil_absolute_position)
+        else:
+            left_pupil_absolute_position =  self.left_eye_center_latch.get()
+            print("Get the left center correct position.")
+        
+        if right_pupil_relative_position[0] is not None and right_pupil_relative_position[1] is not None:
+            right_pupil_absolute_position = self.pupil_detector.relative_to_absolute(right_pupil_relative_position, right_eye_roi) # (X,Y) Absolute position of the right eye
+            # Save the absolute centers to the latch variables
+            self.right_eye_center_latch.set(right_pupil_absolute_position)
+        else:
+            right_pupil_absolute_position =  self.right_eye_center_latch.get()
+            print("Get the right center correct position.")
+
+        '''# CONTROL #
+        print('================================ CONTROL STEP 3 =================================')
+
+        print(f"Left pupil position: {left_pupil_absolute_position}")
+        print(f"Right pupil position: {right_pupil_absolute_position}")'''
+
+        
+        return left_pupil_absolute_position, right_pupil_absolute_position, count_from_lastRoiupd
+
+    def run(self, video_path:str, output_path:str, idx:int, write_video = True, plot_video = False, target_frames = None) -> dict:
+        '''
+        Processes a video to extract the absolute positions of the left and right eye pupils,
+        annotates each frame, and calculates the speed of pupil movements.
+
+        Arguments:
+        - video_path (str): The path to the video file to be processed.
+
+        Returns:
+        - output_dict (dict): A dictionary containing the extracted positions and speed information for the left and right eye pupils.
+        '''
+        # Initialize lists to store absolute positions of left and right eye pupils
+        left_eye_absolute_positions = []
+        right_eye_absolute_positions = []
+
+        if write_video:
+            # Creare la cartella solo se non esiste già
+            os.makedirs(f"{output_path}/Annotated_videos", exist_ok=True)
+
+        cap_temp = cv2.VideoCapture(video_path)
+
+        total_frames = int(cap_temp.get(cv2.CAP_PROP_FRAME_COUNT))
+        cap_temp.release()
+
+        # Open the video file   
+        options = {'SMOOTHING_RADIUS': 10}
+        
+        # Apri il video con VideoGear
+        stream = VideoGear(source=video_path, stabilize=True, **options).start()
+
+        # Ottieni l'oggetto cv2.VideoCapture sottostante
+        cap = stream.stream
+
+        # Get the frames per second (FPS) and resolution of the video
+        fps = cap.framerate
+        resolution = (cap.frame.shape[1], cap.frame.shape[0])
+
+        if write_video:
+            # Create a video writer object to save the annotated video
+            annotated_video_writer = cv2.VideoWriter(f"{output_path}/Annotated_videos/annotated_video_{idx}.mp4", cv2.VideoWriter_fourcc(*"mp4v"), fps, resolution)
+        count_from_lastRoiupd = 0
+
+        # Read the first frame of the video
+        frame = stream.read()
+
+        if frame is not None:
+            frame = np.array(frame, dtype=np.uint8)
+        
+        # Frame counter
+        count = 0
+
+        # Print the frame counter
+        print("\n\nFrame: 0  ---------------------------------------------------------------")
+
+        # Apply the processing method for absolute position pupil estimation to the frame
+        left_pupil_absolute_position, right_pupil_absolute_position, count_from_lastRoiupd = self.apply(frame, count_from_lastRoiupd,count)
+
+        # Append the positions to the respective lists (list of tuple of absolute x,y coordinates)
+        left_eye_absolute_positions.append(left_pupil_absolute_position)
+        right_eye_absolute_positions.append(right_pupil_absolute_position)
+        
+        # Annotate the frame with the pupil positions
+        annotated_frame = self.frame_annotator.apply(frame, left_pupil_absolute_position, right_pupil_absolute_position)
+        
+
+        if plot_video:
+            # Display the annotated frame
+            cv2.imshow("frame", annotated_frame)
+            cv2.waitKey(1)
+
+        if write_video:
+            # Write the annotated frame to the video writer
+            annotated_video_writer.write(annotated_frame)
+
+        # Loop to process each frame of the video
+        while True:
+        
+            # Read the next frame of the video
+            frame = stream.read()
+
+            if frame is None:
+                break
+
+            frame = np.array(frame, dtype=np.uint8)
+
+            # Increment the frame counter
+            count += 1
+            
+            # Print the frame counter
+            print(f"\n\nFrame: {count} ---------------------------------------------------------------")
+           
+            # Apply the processing method to the frame
+            try:
+                left_pupil_absolute_position, right_pupil_absolute_position, count_from_lastRoiupd = self.apply(frame, count_from_lastRoiupd, count)
+            except Exception as e:
+                print(f"Errore durante l'elaborazione del frame {count}: {e}")
+                traceback.print_exc()
+                continue
+        
+            # Append the positions to the respective lists
+            left_eye_absolute_positions.append(left_pupil_absolute_position)
+            right_eye_absolute_positions.append(right_pupil_absolute_position)
+            print(left_pupil_absolute_position, right_pupil_absolute_position) #Print the positions
+
+            # Annotate the frame with the pupil positions
+            annotated_frame = self.frame_annotator.apply(frame, left_pupil_absolute_position, right_pupil_absolute_position)
+
+            if plot_video:
+                # Display the annotated frame
+                cv2.imshow("frame", annotated_frame)
+
+                # Exit if 'q' is pressed
+                if cv2.waitKey(1) & 0xFF == ord('q'):
+                    break
+            
+            if write_video:
+                # Write the annotated frame to the video writer
+                annotated_video_writer.write(annotated_frame)
+
+        # Clean up and release resources
+        if plot_video:
+            cv2.destroyAllWindows()
+
+        stream.stop()
+        
+        if write_video:
+            annotated_video_writer.release()
+
+        # Convert the positions lists to numpy arrays
+        left_eye_absolute_positions_dirty = np.array(left_eye_absolute_positions)
+        right_eye_absolute_positions_dirty = np.array(right_eye_absolute_positions)
+
+        # Ensures nan values are properly handled
+        left_eye_absolute_positions = self.preprocess.interpolate_nans(left_eye_absolute_positions_dirty)
+        right_eye_absolute_positions = self.preprocess.interpolate_nans(right_eye_absolute_positions_dirty)
+
+        # Normalize the framerate to 30 fps using cubic interpolation
+        # Percorso del file di log
+        log_file_path = self.logfile_path # "/repo/porri/nyst_labelled_videos/logfile.txt"  # Sostituisci con il percorso desiderato
+
+        # Contatore per target_frames diverso da 150
+        if not os.path.exists(log_file_path):
+            counter = 0  # Inizializza il contatore se il file non esiste
+        else:
+            with open(log_file_path, "r") as file:
+                counter = int(file.read())  # Leggi il valore corrente del contatore
+
+        if self.interpolate:
+            # Calcola target_frames
+            target_frames = int((len(left_eye_absolute_positions) / fps) * self.target_fps)
+
+            # Verifica se target_frames è diverso da 150
+            if target_frames != 150:
+                target_frames = 150  # Imposta target_frames a 150
+                counter += 1  # Incrementa il contatore
+
+                # Scrivi il nuovo valore del contatore nel file di log
+                with open(log_file_path, "w") as file:
+                    file.write(str(counter))
+
+            left_eye_absolute_positions = cubic_interpolate_signal(left_eye_absolute_positions, target_frames)
+            right_eye_absolute_positions = cubic_interpolate_signal(right_eye_absolute_positions, target_frames)
+
+        # Extract speed information for the left and right eyes
+        left_eye_speed_dict = self.speed_extractor.apply(left_eye_absolute_positions, self.target_fps if self.interpolate else fps)
+        right_eye_speed_dict = self.speed_extractor.apply(right_eye_absolute_positions, self.target_fps if self.interpolate else fps)
+
+        # Combine the speed information into a dictionary
+        speed_dict = {
+            resolution: {"left": left_eye_speed_dict[resolution], "right": right_eye_speed_dict[resolution]}
+            for resolution in left_eye_speed_dict
+            }
+        
+        # Create the output dictionary with positions and speed information
+        output_dict = {
+            "position": {
+                "left": left_eye_absolute_positions,
+                "right": right_eye_absolute_positions
+            },
+            "speed": speed_dict
+        }
+        
+        print('\n\----->   Video Features Extracted')
+        
+        return output_dict
+    
+    # xtracts features from all videos
+    def videos_feature_extractor(self, input_folder:str, output_path:str) -> None:
+        '''
+        Extracts features from videos in a folder and saves them to a CSV file.
+
+        Arguments:
+        - input_folder (str): The path to the folder containing the videos to be processed.
+        - output_path (str): The path to the folder where to save the CSV file with the extracted features.
+
+        Returns:
+        - Saves the features in a CSV file.
+        '''
+        # Path for the video_features CSV file
+        output_features_path = os.path.join(output_path, 'video_features.csv')
+        # Verify if the file already exists
+        file_exists = os.path.isfile(output_features_path)
+        
+        # Prepare the CSV writer for the labels file
+        with open(output_features_path, 'a', newline='') as csvfile:
+            # Write the video_features CSV file
+            writer = csv.writer(csvfile)
+            # Write header only if file does not exist
+            if not file_exists:
+                writer.writerow([
+                    'video', 'resolution', 'left_position X', 'left_position Y', 
+                    'right_position X', 'right_position Y', 'left_speed X', 'left_speed Y', 
+                    'right_speed X', 'right_speed Y'
+                ])  
+
+            # Iterate through all video files in the input folder
+            for idx, video in enumerate(os.listdir(input_folder)):
+                if video.endswith('.mp4'):  # Add other video formats if needed
+                    video_path = os.path.join(input_folder, video)
+                    try:
+                        print(f'\n\nFeature extraction of the video: {video} ----- Video: {idx}')
+                        # Run the processing on the video
+                        output_dict = self.run(video_path, output_path, idx)
+
+                        # Create a unique path for the output video name
+                        output_video_relative_path = os.path.normpath(os.path.join("videos", video)) # Create the relative path for the output video
+
+                        # Extract positions and speed from the output_dict
+                        left_positions = output_dict['position']['left']
+                        right_positions = output_dict['position']['right']
+                        speed_dict = output_dict['speed']
+
+                        # Write the result to the labels CSV file, including resolution
+                        for resolution in speed_dict:
+                            # Convert numpy arrays to lists (if needed) and then to strings
+                            left_positions_x = str([pos[0] for pos in left_positions])
+                            left_positions_y = str([pos[1] for pos in left_positions])
+                            right_positions_x = str([pos[0] for pos in right_positions])
+                            right_positions_y = str([pos[1] for pos in right_positions])
+
+                            left_speed_x = str([speed_dict[resolution]["left"][i][0] for i in range(len(left_positions))])
+                            left_speed_y = str([speed_dict[resolution]["left"][i][1] for i in range(len(left_positions))])
+                            right_speed_x = str([speed_dict[resolution]["right"][i][0] for i in range(len(right_positions))])
+                            right_speed_y = str([speed_dict[resolution]["right"][i][1] for i in range(len(right_positions))])
+
+                            # Store lists as strings in CSV
+                            writer.writerow([
+                                output_video_relative_path, resolution,
+                                left_positions_x,
+                                left_positions_y,
+                                right_positions_x,
+                                right_positions_y,
+                                left_speed_x,
+                                left_speed_y,
+                                right_speed_x,
+                                right_speed_y
+                            ])
+                    except Exception as e:
+                        print(f"Failed to process {video}: {e}")
+                        # Print the detailed traceback
+                        traceback.print_exc()
+
+            # Completion message
+            print("\nVideo processing completed successfully.")
+