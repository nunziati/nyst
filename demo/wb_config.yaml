--- conflicted
+++ resolved
@@ -13,13 +13,9 @@
   threshold_correct:
     values: [0.5]
   patience:
-<<<<<<< HEAD
     values: [5, 10]
   threshold_correct:
     values: [0.5]
-=======
-    values: [5]
->>>>>>> 94a3177e
   optimizer:
     values: ['adam', 'sgd']
   criterion:
